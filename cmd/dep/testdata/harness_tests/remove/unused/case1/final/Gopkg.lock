<<<<<<< HEAD
memo = "722f8e1427ab6d4dd1bc92376e4ce41ba6034a74e283a3fe4d65c7c838c7e0d2"
=======
>>>>>>> 75ac5695

[[projects]]
  name = "github.com/sdboyer/deptest"
  packages = ["."]
  revision = "ff2948a2ac8f538c4ecd55962e919d1e13e74baf"
  version = "v1.0.0"

[[projects]]
  name = "github.com/sdboyer/deptestdos"
  packages = ["."]
  revision = "a0196baa11ea047dd65037287451d36b861b00ea"

[solve-meta]
  analyzer-name = "dep"
  analyzer-version = 1
  inputs-hash = "d414dbf5fc668c1085effa68372d02e54b23d058cc66f9fd19ba094c6a946d9b"
  solver-name = "gps-cdcl"
  solver-version = 1<|MERGE_RESOLUTION|>--- conflicted
+++ resolved
@@ -1,7 +1,3 @@
-<<<<<<< HEAD
-memo = "722f8e1427ab6d4dd1bc92376e4ce41ba6034a74e283a3fe4d65c7c838c7e0d2"
-=======
->>>>>>> 75ac5695
 
 [[projects]]
   name = "github.com/sdboyer/deptest"
@@ -17,6 +13,6 @@
 [solve-meta]
   analyzer-name = "dep"
   analyzer-version = 1
-  inputs-hash = "d414dbf5fc668c1085effa68372d02e54b23d058cc66f9fd19ba094c6a946d9b"
+  inputs-hash = "722f8e1427ab6d4dd1bc92376e4ce41ba6034a74e283a3fe4d65c7c838c7e0d2"
   solver-name = "gps-cdcl"
   solver-version = 1