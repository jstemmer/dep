// Copyright 2016 The Go Authors. All rights reserved.
// Use of this source code is governed by a BSD-style
// license that can be found in the LICENSE file.

package dep

import (
	"bytes"
	"fmt"
	"io"
	"reflect"
	"regexp"
	"sort"

	"github.com/golang/dep/internal/gps"
	"github.com/pelletier/go-toml"
	"github.com/pkg/errors"
)

// ManifestName is the manifest file name used by dep.
const ManifestName = "Gopkg.toml"

// Manifest holds manifest file data and implements gps.RootManifest.
type Manifest struct {
	Constraints gps.ProjectConstraints
	Ovr         gps.ProjectConstraints
	Ignored     []string
	Required    []string
}

type rawManifest struct {
	Constraints []rawProject `toml:"constraint,omitempty"`
	Overrides   []rawProject `toml:"override,omitempty"`
	Ignored     []string     `toml:"ignored,omitempty"`
	Required    []string     `toml:"required,omitempty"`
}

type rawProject struct {
	Name     string `toml:"name"`
	Branch   string `toml:"branch,omitempty"`
	Revision string `toml:"revision,omitempty"`
	Version  string `toml:"version,omitempty"`
	Source   string `toml:"source,omitempty"`
}

func validateManifest(s string) ([]error, error) {
	var errs []error
	// Load the TomlTree from string
	tree, err := toml.Load(s)
	if err != nil {
		return errs, errors.Wrap(err, "Unable to load TomlTree from string")
	}
	// Convert tree to a map
	manifest := tree.ToMap()

	// match abbreviated git hash (7chars) or hg hash (12chars)
	abbrevRevHash := regexp.MustCompile("^[a-f0-9]{7}([a-f0-9]{5})?$")
	// Look for unknown fields and collect errors
	for prop, val := range manifest {
		switch prop {
		case "metadata":
			// Check if metadata is of Map type
			if reflect.TypeOf(val).Kind() != reflect.Map {
				errs = append(errs, errors.New("metadata should be a TOML table"))
			}
		case "constraint", "override":
			// Invalid if type assertion fails. Not a TOML array of tables.
			if rawProj, ok := val.([]interface{}); ok {
				// Iterate through each array of tables
				for _, v := range rawProj {
					// Check the individual field's key to be valid
					for key, value := range v.(map[string]interface{}) {
						// Check if the key is valid
						switch key {
						case "name", "branch", "version", "source":
							// valid key
						case "revision":
							if valueStr, ok := value.(string); ok {
								if abbrevRevHash.MatchString(valueStr) {
									errs = append(errs, fmt.Errorf("revision %q should not be in abbreviated form", valueStr))
								}
							}
						case "metadata":
							// Check if metadata is of Map type
							if reflect.TypeOf(value).Kind() != reflect.Map {
								errs = append(errs, fmt.Errorf("metadata in %q should be a TOML table", prop))
							}
						default:
							// unknown/invalid key
							errs = append(errs, fmt.Errorf("Invalid key %q in %q", key, prop))
						}
					}
				}
			} else {
				errs = append(errs, fmt.Errorf("%v should be a TOML array of tables", prop))
			}
		case "ignored", "required":
		default:
			errs = append(errs, fmt.Errorf("Unknown field in manifest: %v", prop))
		}
	}

	return errs, nil
}

// readManifest returns a Manifest read from r and a slice of validation warnings.
func readManifest(r io.Reader) (*Manifest, []error, error) {
	buf := &bytes.Buffer{}
	_, err := buf.ReadFrom(r)
	if err != nil {
		return nil, nil, errors.Wrap(err, "Unable to read byte stream")
	}

	warns, err := validateManifest(buf.String())
	if err != nil {
		return nil, warns, errors.Wrap(err, "Manifest validation failed")
	}

	raw := rawManifest{}
	err = toml.Unmarshal(buf.Bytes(), &raw)
	if err != nil {
		return nil, warns, errors.Wrap(err, "Unable to parse the manifest as TOML")
	}

	m, err := fromRawManifest(raw)
	return m, warns, err
}

func fromRawManifest(raw rawManifest) (*Manifest, error) {
	m := &Manifest{
		Constraints: make(gps.ProjectConstraints, len(raw.Constraints)),
		Ovr:         make(gps.ProjectConstraints, len(raw.Overrides)),
		Ignored:     raw.Ignored,
		Required:    raw.Required,
	}

	for i := 0; i < len(raw.Constraints); i++ {
		name, prj, err := toProject(raw.Constraints[i])
		if err != nil {
			return nil, err
		}
		if _, exists := m.Constraints[name]; exists {
			return nil, errors.Errorf("multiple dependencies specified for %s, can only specify one", name)
		}
		m.Constraints[name] = prj
	}

	for i := 0; i < len(raw.Overrides); i++ {
		name, prj, err := toProject(raw.Overrides[i])
		if err != nil {
			return nil, err
		}
		m.Ovr[name] = prj
	}

	return m, nil
}

// toProject interprets the string representations of project information held in
// a rawProject, converting them into a proper gps.ProjectProperties. An
// error is returned if the rawProject contains some invalid combination -
// for example, if both a branch and version constraint are specified.
func toProject(raw rawProject) (n gps.ProjectRoot, pp gps.ProjectProperties, err error) {
	n = gps.ProjectRoot(raw.Name)
	if raw.Branch != "" {
		if raw.Version != "" || raw.Revision != "" {
			return n, pp, errors.Errorf("multiple constraints specified for %s, can only specify one", n)
		}
		pp.Constraint = gps.NewBranch(raw.Branch)
	} else if raw.Version != "" {
		if raw.Revision != "" {
			return n, pp, errors.Errorf("multiple constraints specified for %s, can only specify one", n)
		}

		// always semver if we can
		pp.Constraint, err = gps.NewSemverConstraintIC(raw.Version)
		if err != nil {
			// but if not, fall back on plain versions
			pp.Constraint = gps.NewVersion(raw.Version)
		}
	} else if raw.Revision != "" {
		pp.Constraint = gps.Revision(raw.Revision)
	} else {
		// If the user specifies nothing, it means an open constraint (accept
		// anything).
		pp.Constraint = gps.Any()
	}

	pp.Source = raw.Source
	return n, pp, nil
}

// toRaw converts the manifest into a representation suitable to write to the manifest file
func (m *Manifest) toRaw() rawManifest {
	raw := rawManifest{
		Constraints: make([]rawProject, 0, len(m.Constraints)),
		Overrides:   make([]rawProject, 0, len(m.Ovr)),
		Ignored:     m.Ignored,
		Required:    m.Required,
	}
	for n, prj := range m.Constraints {
		raw.Constraints = append(raw.Constraints, toRawProject(n, prj))
	}
	sort.Sort(sortedRawProjects(raw.Constraints))

	for n, prj := range m.Ovr {
		raw.Overrides = append(raw.Overrides, toRawProject(n, prj))
	}
	sort.Sort(sortedRawProjects(raw.Overrides))

	return raw
}

type sortedRawProjects []rawProject

func (s sortedRawProjects) Len() int      { return len(s) }
func (s sortedRawProjects) Swap(i, j int) { s[i], s[j] = s[j], s[i] }
func (s sortedRawProjects) Less(i, j int) bool {
	l, r := s[i], s[j]

	if l.Name < r.Name {
		return true
	}
	if r.Name < l.Name {
		return false
	}

	return l.Source < r.Source
}

// MarshalTOML serializes this manifest into TOML via an intermediate raw form.
func (m *Manifest) MarshalTOML() ([]byte, error) {
	raw := m.toRaw()
	result, err := toml.Marshal(raw)
	return result, errors.Wrap(err, "Unable to marshal the lock to a TOML string")
}

func toRawProject(name gps.ProjectRoot, project gps.ProjectProperties) rawProject {
	raw := rawProject{
		Name:   string(name),
		Source: project.Source,
	}

	if v, ok := project.Constraint.(gps.Version); ok {
		switch v.Type() {
		case gps.IsRevision:
			raw.Revision = v.String()
		case gps.IsBranch:
			raw.Branch = v.String()
		case gps.IsSemver, gps.IsVersion:
			raw.Version = v.ImpliedCaretString()
		}
		return raw
	}

	// We simply don't allow for a case where the user could directly
	// express a 'none' constraint, so we can ignore it here. We also ignore
	// the 'any' case, because that's the other possibility, and it's what
	// we interpret not having any constraint expressions at all to mean.
	// if !gps.IsAny(pp.Constraint) && !gps.IsNone(pp.Constraint) {
	if !gps.IsAny(project.Constraint) && project.Constraint != nil {
		// Has to be a semver range.
		raw.Version = project.Constraint.ImpliedCaretString()
	}
	return raw
}

// DependencyConstraints returns a list of project-level constraints.
func (m *Manifest) DependencyConstraints() gps.ProjectConstraints {
	return m.Constraints
}

// TestDependencyConstraints remains unimplemented by returning nil for now.
func (m *Manifest) TestDependencyConstraints() gps.ProjectConstraints {
	// TODO decide whether we're going to incorporate this or not
	return nil
}

// Overrides returns a list of project-level override constraints.
func (m *Manifest) Overrides() gps.ProjectConstraints {
	return m.Ovr
}

// IgnoredPackages returns a set of import paths to ignore.
func (m *Manifest) IgnoredPackages() map[string]bool {
	if len(m.Ignored) == 0 {
		return nil
	}

	mp := make(map[string]bool, len(m.Ignored))
	for _, i := range m.Ignored {
		mp[i] = true
	}

	return mp
}

<<<<<<< HEAD
// HasConstraintsOn checks if the manifest contains either constraints or
// overrides on the provided ProjectRoot.
func (m *Manifest) HasConstraintsOn(root gps.ProjectRoot) bool {
	if _, has := m.Dependencies[root]; has {
		return true
	}
	if _, has := m.Ovr[root]; has {
		return true
	}

	return false
}

=======
// RequiredPackages returns a set of import paths to require.
>>>>>>> e22c9c82
func (m *Manifest) RequiredPackages() map[string]bool {
	if len(m.Required) == 0 {
		return nil
	}

	mp := make(map[string]bool, len(m.Required))
	for _, i := range m.Required {
		mp[i] = true
	}

	return mp
}<|MERGE_RESOLUTION|>--- conflicted
+++ resolved
@@ -295,11 +295,10 @@
 	return mp
 }
 
-<<<<<<< HEAD
 // HasConstraintsOn checks if the manifest contains either constraints or
 // overrides on the provided ProjectRoot.
 func (m *Manifest) HasConstraintsOn(root gps.ProjectRoot) bool {
-	if _, has := m.Dependencies[root]; has {
+	if _, has := m.Constraints[root]; has {
 		return true
 	}
 	if _, has := m.Ovr[root]; has {
@@ -309,9 +308,7 @@
 	return false
 }
 
-=======
 // RequiredPackages returns a set of import paths to require.
->>>>>>> e22c9c82
 func (m *Manifest) RequiredPackages() map[string]bool {
 	if len(m.Required) == 0 {
 		return nil
